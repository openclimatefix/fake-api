--- conflicted
+++ resolved
@@ -73,9 +73,6 @@
 ## Known Bugs
 
 There may be some issues when
-<<<<<<< HEAD
-installing this with windows.
-=======
 installing this with windows.
 
 ## Contributors ✨
@@ -99,5 +96,4 @@
 
 <!-- ALL-CONTRIBUTORS-LIST:END -->
 
-This project follows the [all-contributors](https://github.com/all-contributors/all-contributors) specification. Contributions of any kind welcome!
->>>>>>> 024963f9
+This project follows the [all-contributors](https://github.com/all-contributors/all-contributors) specification. Contributions of any kind welcome!